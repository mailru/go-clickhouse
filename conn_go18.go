--- conflicted
+++ resolved
@@ -22,20 +22,14 @@
 
 	respBody, err := c.doRequest(ctx, req)
 	defer func() {
-		if respBody != nil {
-			respBody.Close()
-		}
 		c.cancel = nil
 	}()
 	if err != nil {
 		return err
 	}
-<<<<<<< HEAD
 
-=======
 	// Close response body to enable connection reuse
 	defer respBody.Close()
->>>>>>> e1085142
 	resp, err := ioutil.ReadAll(respBody)
 	if err != nil || !strings.HasPrefix(string(resp), "1") {
 		return driver.ErrBadConn
