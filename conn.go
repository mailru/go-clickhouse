package clickhouse

import (
	"context"
	"database/sql"
	"database/sql/driver"
	"errors"
	"fmt"
	"io"
	"log"
	"net"
	"net/http"
	"net/url"
	"os"
	"strings"
	"sync/atomic"
	"time"

	"github.com/gofrs/uuid"
)

type key int

const (
	// QueryID uses for setting query_id request param for request to Clickhouse
	QueryID key = iota
	// QuotaKey uses for setting quota_key request param for request to Clickhouse
	QuotaKey

	quotaKeyParamName = "quota_key"
	queryIDParamName  = "query_id"
)

// errors
var (
	errEmptyQueryID = errors.New("query id is empty")
)

var defaultKillQueryTimeout = time.Duration(time.Second)

// conn implements an interface sql.Conn
type conn struct {
	url                *url.URL
	user               *url.Userinfo
	location           *time.Location
	useDBLocation      bool
	useGzipCompression bool
	transport          *http.Transport
	cancel             context.CancelFunc
	txCtx              context.Context
	stmts              []*stmt
	logger             *log.Logger
	closed             int32
	killQueryOnErr     bool
	killQueryTimeout   time.Duration
}

func newConn(cfg *Config) *conn {
	var logger *log.Logger
	if cfg.Debug {
		logger = log.New(os.Stderr, "clickhouse: ", log.LstdFlags)
	}
	c := &conn{
		url:                cfg.url(map[string]string{"default_format": "TabSeparatedWithNamesAndTypes"}, false),
		location:           cfg.Location,
		useDBLocation:      cfg.UseDBLocation,
		useGzipCompression: cfg.GzipCompression,
		killQueryOnErr:     cfg.KillQueryOnErr,
		killQueryTimeout:   cfg.KillQueryTimeout,
		transport: &http.Transport{
			DialContext: (&net.Dialer{
				Timeout:   cfg.Timeout,
				KeepAlive: cfg.IdleTimeout,
				DualStack: true,
			}).DialContext,
			MaxIdleConns:          1,
			IdleConnTimeout:       cfg.IdleTimeout,
			ResponseHeaderTimeout: cfg.ReadTimeout,
			TLSClientConfig:       getTLSConfigClone(cfg.TLSConfig),
		},
		logger: logger,
	}
	// store userinfo in separate member, we will handle it manually
	c.user = c.url.User
	c.url.User = nil
	c.log("new connection", c.url.Scheme, c.url.Host, c.url.Path)
	return c
}

func (c *conn) log(msg ...interface{}) {
	if c.logger != nil {
		c.logger.Println(msg...)
	}
}

// Prepare returns a prepared statement, bound to this connection.
func (c *conn) Prepare(query string) (driver.Stmt, error) {
	return c.prepare(query)
}

// Close invalidates and potentially stops any current
// prepared statements and transactions, marking this
// connection as no longer in use.
func (c *conn) Close() error {
	if atomic.CompareAndSwapInt32(&c.closed, 0, 1) {
		c.log("close connection", c.url.Scheme, c.url.Host, c.url.Path)
		cancel := c.cancel
		transport := c.transport
		c.transport = nil
		c.cancel = nil

		if cancel != nil {
			cancel()
		}
		if transport != nil {
			transport.CloseIdleConnections()
		}
	}
	return nil
}

// Begin starts and returns a new transaction.
func (c *conn) Begin() (driver.Tx, error) {
	return c.beginTx(context.Background())
}

// Commit applies prepared statement if it exists
func (c *conn) Commit() (err error) {
	if atomic.LoadInt32(&c.closed) != 0 {
		return driver.ErrBadConn
	}
	if c.txCtx == nil {
		return sql.ErrTxDone
	}
	ctx := c.txCtx
	stmts := c.stmts
	c.txCtx = nil
	c.stmts = stmts[:0]

	if len(stmts) == 0 {
		return nil
	}
	for _, stmt := range stmts {
		c.log("commit statement: ", stmt.prefix, stmt.pattern)
		if err = stmt.commit(ctx); err != nil {
			break
		}
	}
	return
}

// Rollback cleans prepared statement
func (c *conn) Rollback() error {
	if atomic.LoadInt32(&c.closed) != 0 {
		return driver.ErrBadConn
	}
	if c.txCtx == nil {
		return sql.ErrTxDone
	}
	c.txCtx = nil
	stmts := c.stmts
	c.stmts = stmts[:0]

	if len(stmts) == 0 {
		// there is no statements, so nothing to rollback
		return sql.ErrTxDone
	}
	// the statements will be closed by sql.Tx
	return nil
}

// Exec implements the driver.Execer
func (c *conn) Exec(query string, args []driver.Value) (driver.Result, error) {
	return c.exec(context.Background(), query, args)
}

// Query implements the driver.Queryer
func (c *conn) Query(query string, args []driver.Value) (driver.Rows, error) {
	return c.query(context.Background(), query, args)
}

func (c *conn) beginTx(ctx context.Context) (driver.Tx, error) {
	if atomic.LoadInt32(&c.closed) != 0 {
		return nil, driver.ErrBadConn
	}
	c.txCtx = ctx
	return c, nil
}

func (c *conn) killQuery(req *http.Request, args []driver.Value) error {
	if !c.killQueryOnErr {
		return nil
	}
	queryID := req.URL.Query().Get(queryIDParamName)
	if queryID == "" {
		return errEmptyQueryID
	}
	query := fmt.Sprintf("KILL QUERY WHERE query_id='%s'", queryID)
	timeout := c.killQueryTimeout
	if timeout == 0 {
		timeout = defaultKillQueryTimeout
	}
	ctx, cancelFunc := context.WithTimeout(context.Background(), timeout)
	defer cancelFunc()
	req, err := c.buildRequest(ctx, query, args, false)
	if err != nil {
		return err
	}
	body, err := c.doRequest(ctx, req)
	if err != nil {
		return err
	}
	if body != nil {
		body.Close()
	}
	return nil
}

func (c *conn) query(ctx context.Context, query string, args []driver.Value) (driver.Rows, error) {
	if atomic.LoadInt32(&c.closed) != 0 {
		return nil, driver.ErrBadConn
	}
	req, err := c.buildRequest(ctx, query, args, true)
	if err != nil {
		return nil, err
	}
	body, err := c.doRequest(ctx, req)
	if err != nil {
		if _, ok := err.(*Error); !ok && err != driver.ErrBadConn {
			killErr := c.killQuery(req, args)
			if killErr != nil {
				c.log("error from killQuery", killErr)
			}
		}
		return nil, err
	}

	return newTextRows(c, body, c.location, c.useDBLocation)
}

func (c *conn) exec(ctx context.Context, query string, args []driver.Value) (driver.Result, error) {
	if atomic.LoadInt32(&c.closed) != 0 {
		return nil, driver.ErrBadConn
	}
	req, err := c.buildRequest(ctx, query, args, false)
	if err != nil {
		return nil, err
	}
	body, err := c.doRequest(ctx, req)
	if body != nil {
		body.Close()
	}
	return emptyResult, err
}

func (c *conn) doRequest(ctx context.Context, req *http.Request) (io.ReadCloser, error) {
	ctx, cancel := context.WithCancel(ctx)
	transport := c.transport
	c.cancel = cancel

	if transport == nil {
		c.cancel = nil
		return nil, driver.ErrBadConn
	}

	req = req.WithContext(ctx)
	resp, err := transport.RoundTrip(req)
	if err != nil {
		c.cancel = nil
		return nil, err
	}
	if resp.StatusCode != 200 {
		msg, err := readResponse(resp)
		c.cancel = nil
		if err == nil {
			err = newError(string(msg))
		}
		return nil, err
	}
	return resp.Body, nil
}

func (c *conn) buildRequest(ctx context.Context, query string, params []driver.Value, readonly bool) (*http.Request, error) {
	var (
		method string
		err    error
	)
	if params != nil && len(params) > 0 {
		if query, err = interpolateParams(query, params); err != nil {
			return nil, err
		}
	}

	var bodyReader io.Reader
	if readonly {
		method = http.MethodGet
	} else {
		method = http.MethodPost
		bodyReader = strings.NewReader(query)
	}
	c.log("query: ", query)
<<<<<<< HEAD
	req, err := http.NewRequest(method, c.url.String(), strings.NewReader(query))
	if err != nil {
		return nil, err
	}
=======

	req, err := http.NewRequest(method, c.url.String(), bodyReader)
>>>>>>> ec9f0f66
	// http.Transport ignores url.User argument, handle it here
	if c.user != nil {
		p, _ := c.user.Password()
		req.SetBasicAuth(c.user.Username(), p)
	}
<<<<<<< HEAD
	var queryID, quotaKey string
	if ctx != nil {
		quotaKey, _ = ctx.Value(QuotaKey).(string)
		queryID, _ = ctx.Value(QueryID).(string)
	}

	if c.killQueryOnErr && queryID == "" {
		queryUUID, err := uuid.NewV4()
		if err != nil {
			c.log("can't generate query_id: ", err)
		} else {
			queryID = queryUUID.String()
		}
	}

	reqQuery := req.URL.Query()
	if quotaKey != "" {
		reqQuery.Add(quotaKeyParamName, quotaKey)
	}
	if queryID != "" {
		reqQuery.Add(queryIDParamName, queryID)
	}
	req.URL.RawQuery = reqQuery.Encode()

	return req, nil
=======

	var reqQuery url.Values
	if ctx != nil {
		quotaKey, quotaOk := ctx.Value(QuotaKey).(string)
		queryID, queryOk := ctx.Value(QueryID).(string)
		if quotaOk || queryOk {
			reqQuery = req.URL.Query()
			if quotaOk {
				reqQuery.Add(quotaKeyParamName, quotaKey)
			}
			if queryOk && len(queryID) > 0 {
				reqQuery.Add(queryIDParamName, queryID)
			}
		}
	}
	if method == http.MethodGet {
		if reqQuery == nil {
			reqQuery = req.URL.Query()
		}
		reqQuery.Add("query", query)
	}
	if reqQuery != nil {
		req.URL.RawQuery = reqQuery.Encode()
	}

	return req, err
>>>>>>> ec9f0f66
}

func (c *conn) prepare(query string) (*stmt, error) {
	if atomic.LoadInt32(&c.closed) != 0 {
		return nil, driver.ErrBadConn
	}
	c.log("new statement: ", query)
	s := newStmt(query)
	s.c = c
	if c.txCtx == nil {
		s.batchMode = false
	}
	if s.batchMode {
		c.stmts = append(c.stmts, s)
	}
	return s, nil
}<|MERGE_RESOLUTION|>--- conflicted
+++ resolved
@@ -299,61 +299,42 @@
 		bodyReader = strings.NewReader(query)
 	}
 	c.log("query: ", query)
-<<<<<<< HEAD
-	req, err := http.NewRequest(method, c.url.String(), strings.NewReader(query))
-	if err != nil {
-		return nil, err
-	}
-=======
-
 	req, err := http.NewRequest(method, c.url.String(), bodyReader)
->>>>>>> ec9f0f66
+	if err != nil {
+		return nil, err
+	}
+
 	// http.Transport ignores url.User argument, handle it here
 	if c.user != nil {
 		p, _ := c.user.Password()
 		req.SetBasicAuth(c.user.Username(), p)
 	}
-<<<<<<< HEAD
-	var queryID, quotaKey string
-	if ctx != nil {
-		quotaKey, _ = ctx.Value(QuotaKey).(string)
-		queryID, _ = ctx.Value(QueryID).(string)
-	}
-
-	if c.killQueryOnErr && queryID == "" {
-		queryUUID, err := uuid.NewV4()
-		if err != nil {
-			c.log("can't generate query_id: ", err)
-		} else {
-			queryID = queryUUID.String()
-		}
-	}
-
-	reqQuery := req.URL.Query()
-	if quotaKey != "" {
-		reqQuery.Add(quotaKeyParamName, quotaKey)
-	}
-	if queryID != "" {
-		reqQuery.Add(queryIDParamName, queryID)
-	}
-	req.URL.RawQuery = reqQuery.Encode()
-
-	return req, nil
-=======
 
 	var reqQuery url.Values
 	if ctx != nil {
 		quotaKey, quotaOk := ctx.Value(QuotaKey).(string)
+		if quotaOk {
+			if reqQuery == nil {
+				reqQuery = req.URL.Query()
+			}
+			reqQuery.Add(quotaKeyParamName, quotaKey)
+		}
 		queryID, queryOk := ctx.Value(QueryID).(string)
-		if quotaOk || queryOk {
-			reqQuery = req.URL.Query()
-			if quotaOk {
-				reqQuery.Add(quotaKeyParamName, quotaKey)
+		if c.killQueryOnErr && (!queryOk || queryID == "") {
+			queryUUID, err := uuid.NewV4()
+			if err != nil {
+				c.log("can't generate query_id: ", err)
+			} else {
+				queryID = queryUUID.String()
 			}
-			if queryOk && len(queryID) > 0 {
-				reqQuery.Add(queryIDParamName, queryID)
+		}
+		if queryID != "" {
+			if reqQuery == nil {
+				reqQuery = req.URL.Query()
 			}
-		}
+			reqQuery.Add(queryIDParamName, queryID)
+		}
+
 	}
 	if method == http.MethodGet {
 		if reqQuery == nil {
@@ -366,7 +347,6 @@
 	}
 
 	return req, err
->>>>>>> ec9f0f66
 }
 
 func (c *conn) prepare(query string) (*stmt, error) {
