--- conflicted
+++ resolved
@@ -177,16 +177,11 @@
 }
 
 func (s *connSuite) TestServerKillQuery() {
-<<<<<<< HEAD
 	queryUUID, err := uuid.NewV4()
 	s.Require().NoError(err)
 	queryID := queryUUID.String()
 	ctx := context.WithValue(context.Background(), queryIDParamName, queryID)
 	_, err = s.connWithKillQuery.QueryContext(ctx, "SELECT sleep(2)")
-=======
-	queryID := uuid.NewV4().String()
-	_, err := s.connWithKillQuery.QueryContext(context.Background(), "SELECT sleep(2)")
->>>>>>> e0d2ce75
 	s.Error(err)
 	s.Contains(err.Error(), "net/http: timeout awaiting response headers")
 	rows := s.connWithKillQuery.QueryRow(fmt.Sprintf("SELECT count(query_id) FROM system.processes where query_id='%s'", queryID))
